commonfields:
  id: ThreatExchange
  version: -1
name: ThreatExchange
display: ThreatExchange
fromVersion: 2.5.0
category: Data Enrichment
image: data:image/png;base64,iVBORw0KGgoAAAANSUhEUgAAAHgAAAAUCAYAAABGUvnzAAAAAXNSR0IArs4c6QAAE8FJREFUaAXtWQl0VeW1/s49584380hCgBBACCAQGpChTMZhqYCiQqOoIE6IVt5zoK3UVluH1qdV0fDUok/k6bO2gMNDcSgoMipECFMCkhACmeebO55zb799bgIUeGvRNyz71uoPSe495z//v/89fPvb+yjZYxd+B0TTFCg6znNYEOmeqfBRBRH++f8yLFGRNALdYoEFUVh4lKii8NPf51AUSkYdR6HAEjUopHy28Fq3vHKfpotC4x35FzHn8rfGG40apydCUeLO93jcC2GFi/GDGpWtDD7+96ugs89FJfDsqjgpz6AoNLPS47Bnz/6+r+j0wEgkglAX48+w02YRyhw07StxJRaIwEbDBmHRDDicVl6J2QfRaJhWPv8h/mEYYejc0Ka5ur3opCud/0Lf40yJVh4cejAAzWol+kgcx1T1PYr1X25tCbiQ6gbGTs2Fw2FHmK6pM4B7hny00B4ao7up2Ycdu2ugqwailrA55a8MHOXBu3wBnr/HaD3LiE6isNttyEpPRLwDOHasHVHVjoigxf+1fri+oUfg8wdOCdT9yem0w6pp55T5rMm8wHiAhVExcGAW6utb0BnQ6fGnaexcD32P14JGOwYO6o3f/noBtu08QGe0wSKwzBFTu4JwREdakgNJiSm46salCDJuLd13tSgn8xdCfMYa58E9sychzqEiSMuFunxwO+gD8t+i4p33v8K0KyZgTL803PmTEjjjbbAS3QyFgGdhfohaua1B6KYHcV1dIVxErNwqxEhRYIuGTMHCiu0kxIisFui8b3C+k7JQ4YoXbX4NHo2epNmhhIPITE3CVdOGEIJcXFvnHoQhFfhk/RZU1LTAsMVBizBdcIewauF93UwjoMcbkkI4X/ZXdEJdnBPPPH4vHnnkWXxzqB5OzQY1onJdkYHyRmlyOrRhEcyS/MYYFz3xrLrAH+dpJB6GOB6Tupkf+V23iGJ12IwI7xEdqJOeUJFcL+s5eC8kKY5yylnDvNYzzH2pP0Rj+omofn52wE60rDhUifl3PgXDmsTACvIRlWgtutURCoWQPyAVy/7lQcrm4b7+bgOLbjkkn0rQisBOdxzcrjjEx8Vj8R2zMSg3CxqV6vHEwUJIU6g8LeojTIfQEgqjnXgRUwoPZ+gIhgwEonZ0+XnwoM80hq7pjMAuNNG+rbooMCJAw50N+PhMM73LF7BSyTwwrND1FMyfU0S0UOEPt8Gv+9B3UA7uunkmjc11TdiwUnm0MI9IuzI0Kbw4GiE3YlCx3CPK71FGrBHsQtDfRll1+FVGO7VtpdG1sBVBnxttAQVeOmeYDkZ3oGRheLlnINCKoM6UpNDJIi4YjAydZwgbFjSFw+gMU28RPkPdSU43zx8IopU66KLD6AYzJM8Xcwwrzwh4fdSRnJMXxTlOH3KEsBZFgHt3edvh6/TDFwxiz+E6vPz2V/BbbAiLrXSNqZK2J4Oyxblhd3lgc7rplJSBSwrR6hmaeI3kJY2eFO7qwtMl79JNw9BsVkz6wSC88sYH+GxfPeK5WIgeUDTDjWAggt6Eg8KJY9DRcALb9x4xPcftsqNvlge19W2Y/MMh6KxrwDcHG9HEgw3P64MR/KmpacDX+yphOB1Umhcj8zIwoF8OWppasPPbAwioKfCkWHH7rIkIVFUi5K9Da3uInujE0ZoTeP6l1QgQYSx0BPFKh8uJpPQ0BFqbEVQ9CDIq0u0Go9iBNi+diP8Lh+ejX4bI1YjdB4/SOeNIXML8acfYgl7onxGPHXsOoLaZUUu0cjiiGD8qHxmM9P0VNaioaoBui0dyWgKSHEE0+v24bNQwdNR3Yte3VdAdTnRRlgSSnynjB8PGVHbwQDk6dSKDbqCl3c+oimBqYQ6hNAE7yw7i+Il2bpREO4ij9wzq2K9gUkEuJl80lHahs9I2kVAEYaaSRx+cS+uJESkk7+3cfwifbthHxKMNub8QrlN4EFtTjc++aAlt7BSri7/bCYsaD6M543DDzHHYvrUUte1RuFwuhPQoRozoj2uKBiN/2EDk5LixYN6liGMIbdhcjgHDB2H5k/MwcfhADB6cjbSMbHy2cSfm3ng5frroargcOm4svhRJ8To+3bIPS+9fgDuKpyLBYcW1cy5H/5wMfPnl17jzntm4pHAw8vqlYnLRD3Cw/CAUu06HG4B//9O3CFrtPIrI6qRXq7jnrmtRNDIHaz/fhsw+WVj55CLs2FWOuhYvnvvlTZg1o5DIpGLOzMnwtbVj56EG3HLdRIwc1g95Q/qjcEQ+FsyZik2fbIbhScTyZxejMD8Lqdmp+PFtM9BQuQ9b9tdg+owJ+N3P5mIgHbVPVjYW3nA5Eqm5DVvLYEtOx7LHb0d+v0ykZGZiCWW64uJRRB8Vu/cdxgtPLELRhKG8l4a7b56Oyv3fofJ4O1Hx9PxPLtypc90pmH7ZWBw+Uk/e44BKjkErQlOtdGiiFlPg6KF9Mbh/KtZ8uJ2W05CdkYBLJ43A26u/JOLQ1DQ6BxNdz2Doi/UZx4gwzAUuBAklpxCY6DWswwhfNk1FZ6uOpb98AxWNrbhy+hQ8tfByLF+1idCjon/vVLz64rt4fc0XMFwpGFU4HDfNHIuF83+B7Uc6MHjMcKx7/jZ8sPZrrPtkK14tqcDh6jbkXXABPlxxN/KyErD8pU9w8dB+ePzxV7CzphM6EaBwUn86jAcLbp0CnWjisYaxv6wG63cexcqVq/FWyf2YtvFbzLzuCuz4pgzbd5Vh8X3zMCDJg3k3PozqsAtp8XF8zsI8rsJuc2H9x7vw+9Vb0Glx4KMVD+KKotH413WleOa5t7Hj63K0Nvnws3+agx/NnoEV61+ARucPd7TjySdexZ5aA9OL8vH0Az/CslfWYtbM8bAGOjB/8W9Rrzrx6JLbMNLdiZde/w8suf8+OEJNmHl9Cdq6gAcfnoW75k3HF//8HHXKKpXOKkP+GirZr1PDn7cexI9/sQrOBHIO5tjhQ3qhprYJjW3kBMEIFlwzHjNmjaaNmF78PkwYOxDHa+rRQRS2JTjpBLFYloLJXFxgmsHfbWReElZAMkDqRbPGYFzIhMo8XH6kBscpaVJiMhrru0C7EpYMWC12HC7/Dmu+2A13cgZa/BZMHleAFLuC62+6BrcQyvw2KtduQbybCt6+F0OyEzCveDR69+1PQhchPNLF2pjoKJbuUxAwVBI5kVGHw5KItJQkcDnup6DG3QQPZaup68TDy95h5N2Pyr1lmP+r96Al9cUlE4dh5etr0KA7kEBFhZmDW5herIlOBJjbdu8/DM3hBn0FJ+qDiEuxo6UtgG3bD2DoqAEoyM3E6IILYLP6GD2ME9WGI5VVONoSQGpCAqqagvBTkS6ms9S0ZNQfr2XOdMBCA1XXMU0V9BZBMWn8AOi1x/DgzxfATXhNHpIJF8mW1K1i1p5hMcmdEDyWoVzTTjnj3TYY7RbMvmw8RhTkofiOJ+BVVRJc3jeN24kBfTJQPGcali5dSUQgy+a/2LqM+p7Fz/svsV7TyFJJtqKECjaEJBWaBhFRDcK1hQIIY9PIWpPjbDhadRRlFVVIYNQIw/3ppm9QdqwZsy4fjftvuxplew8w19WSCOXR31gICGuhUfWQClUhk2YRb7NSacfr8Ogzb9KRSI7IWN1kv2ZhryuEvAa44u1obGpCV7sXjpR+cNojaPJ3kHky7ZDsRPiMIXDHIQ0Om5BGM3pikKazFBOG/vgDczHswjxs3LQN9S11SHMmmOeTLKfxeTm7HFqTv7wmsr3HyC955ErcMLsG3uYI7mJ6e/P378JpTYfVahCm96HiBJ3IQh0cqsGfvqslEiXCbu5visRPsr8gpfCLoFkJ2NjcCJNEPfPaGrwxcjFee2oJbnvoWZQeqUbXB2HkpffGqheXYO3HW/Dpjv1IdMdTdTxrt+P8jQbu9jYeTrpX/CWqMg8vIprlgmC/WF0YJD2s+kQLRvfphXfWfoqIM4MbE+7JKxJZT//83htQ8sxrWPn+NnprLuZdP5UkieTL7UCELLPL54U/SCJFbxcnUkgRNZWphOsrjCaFBvFTERr3euwnt+CFl1djQsEIXD19PFa9dxANLSGMIh/4eOM+hJPSEQp7oVFmBckxjfYo1zwGCU4wjDGFQ3Hx5DzMLH4MFdURXDt3AobljhTVm05x8rDm2WPLWChTl7eTjnwCY8eNYKVq4KXlr+KjL78jkUunk1jQ0ebFW29ugTU5FQi1kfmqdMgUAtMpxitlWpRrVbPHMGZMNp1bzMSzsgoJ6nbcufhZ/O7RhVi/5kmULP+AyKjh/T8sxR/XfoGnl78DR1wK1U5FCTzLmTjONvBJe9HD6a2KFJunDamHNS3GYAXdxZY2RrQsqFFAK6NKCJCs7yBBWP3xZtw6czFW/OpOvPjHrcjKSkZuWhJWfbIHwaCBC4bmYmBlLYouuwS5fRKRkWxD+X4fHFY3lTUYbsJ1/dFGRMjse2ek4aZrJ/PgrEHpPGyz4ONNh8kDJiPN7UNJyXvYPr4Nyx4pRmkplfDWV/i3x4rR2ujF52X1GEfYbag+hq8qTsDOcknhWXgEjijlZtHFa37mM487AaPzByMtR8ecGZOR6LIiiU6nsTRUKVd3VqMcJHpMY/6gjtnTR8PCev255/8AlekjwrIqanPC6KrHG+98huVLb2U5ZseGimqMu3AcWhpasXnzfvIUaTOeGgLNmzaXonj2OPTLTkNdnRdWpi2p1YWVz3/oVVwyOZ9p7WJYAiruW/Iivth1GB5XKokVSzqpxZkzJeHKUONzxixhNDolIk2npAcYhB5ValUKvKe8ht0eNi8kaiiJjYqtra1FZWU9c4jTrCmDPj/2HKgyzeqjgvYdPMLWBhXCuQGvH59vKcOYH16I664oxEWEvurqGmzfcwi7y6sxY8YUXDllGKrKK1C6vwp5ebnYuKEUzSw4595QhIuGDcKe0j041tBIOE5ATmY60lJTkJmSgvTUZNQerUQ6y5eV725AK2vMmuONCPiDsFLJGzftQdWxesy6diqunDoUgzITsWXbXpxo8pq1q8jsZQ1uoRNrWhiVx+rwdWkla3ML5s2dhpEDe2Hde5/DzegPtjVzr2Yc72zHocpGejZThxoyy5dv9x01G0W3zL8a40f2Z+4fjdlXT8KMyReibHcltuwlPB9rwGzKcdWU4RiQnYnt3+xDdUObyWliuhf9MyUx/RxvPIYhg/rimosLsHbdVnE/MmkhvSr3CyGL5/4zmfvzK9aitsnPCoFOR9tI2omxqJMO41d6X7SomRt0YxYPyxwqjQuJQd1LKGG9Sm3RyWO+Hgz6+THE/JZIrGd5Hw0wd7J742FukQLeF0Y862HpZMmwcGc/mwJdrDuTJPDDBkL0MDvnhAmJCvOng4cKhNli0LzMqyJoGjoMHl5jHuJ9lS1Rybm+rgCssWW7TxBh+WYn9DLvE1WsNjYxmALCbBDYmV/BLpyf8qhEFoctyvqdnS4yXM1uRYiNBIfTyb4tSy5CocG1VVEQn+mgXA4ydY199yDLnIiVEUSyFA45mEKaSQYT2ZQhpMOHUEcHElIzsew3t2Ply6uwobQWCstBhcRuxW/uxaGDZXhi+Xquwfc53MdlDSLEmtawsjlht5OnxHrGsQMxyzOwSBfgtul47aUlaGn046HHXkRtSydc1MH84km4e9H1WPRACVuXR8wyiqY3HxdHkXGy1RxFyxkQLV4kqM9JQkLixO7SMjmlVZvDRRXGgSUx4ZmRzdkekoAoj6uR4kuzQ5A/QrIiI8Jn7WR2tqh0fHiNeleFncsLC8JRlIqXmSqbF6q02egkChXnosH4pJkCpG1IfcPlIWJ0O44cJUrWKRlVSJlAUpRORHvAQYgV/sgMDQ8b9NLMkR60zSnJQ9JJBHZPQneqkhV4zxEXe0bxs1XrgsKOh0J67bSRhnFPUaGNfVm7wmiJSKuQUCh1qTsRGjt/udkpiCch1Ax2vNi1y87qBUe6BXvXVBL1kqF42phvEym0nY4lrVwKKi24mE24ngymCe6laG54GUgL7vk1nv75zVjz5qP48KNtKBjWB9m9MmjgZ/lS4TicHuqd8sYy7amFThqa650RwdyT8+TAokczV1M5fz04wbwhwpnUo3s+BeZcYaGm0Izu04dQf+nKyE1ZX0oy2UT2kRHb02z40XNoZBbhYljZ6vRx5ndRipg3tmn3ZMogyyoiA6NX5sjrUWnJCmuW14PS0hTGbn6XFo/M43WZJ/vKM2JUecLsKMpZZT0aCOz1xvrWKmxs1XaFdRQVFWBh8TT42zvIF+hGLAU/XPcl1v5nGXQawsr+uvTqZceeV63yOaYTbiR7iXzcw2DgmH0IcpSwzq7ZxHwUz5qGXXsOm6mog68O7S6SUZGNE6VLdq7BSG45y8BC06VXLAeMjTMNLIeO3euZYUaVaVBRqMQjRT/bElRKj7Xkfo9QJATms/KiQIwlTiIOFos0UYLsI4eh+/FeTCrzN2/IV1k32n1DaFMME+QeHYYTYi4gBpWnYiv2yG4+bzqbvBgQuWKOKZ/NxCZKl8/mj3ySHCKyynza2owIaTYY4Lsa5KTH00801tX1ZNZEBreHqMKXI4aNz9HxTCFExyLLmUOucw+ub+qKOpAehM7WqDTBI2TYVr49M/kQdSGyyrttM6jOXIrfz2ngc8z7x6Xz1ICkI4Mlmwyplckx/9eGrPq3LicGlrKwjYJJR1RC7x/jf6ABwTqpiWODJjlnlP73NuhZ9XyfJj5KEdP2F0UaUgQ13OF6AAAAAElFTkSuQmCC
description: Receive threat intelligence about applications, IP addresses, URLs and
  hashes, a service by Facebook
detaileddescription: 'For more info look at : https://developers.facebook.com/products/threat-exchange'
configuration:
- display: Server URL (e.g. https://192.168.0.1)
  name: Server
  defaultvalue: https://graph.facebook.com
  type: 0
  required: true
- display: App ID
  name: appID
  defaultvalue: ""
  type: 0
  required: true
- display: App Secret
  name: appSecret
  defaultvalue: ""
  type: 4
  required: true
- display: Use system proxy settings
  name: useproxy
  defaultvalue: "true"
  type: 8
  required: false
- display: Allow self-signed SSL certificates
  name: insecure
  defaultvalue: "false"
  type: 8
  required: false
- display: Api version
  name: apiVersion
  defaultvalue: v2.8
  type: 0
  required: true
script:
  script: |-
    var serverUrl = params.Server;
    if (serverUrl[serverUrl.length - 1] !== '/') {
        serverUrl += '/';
    }

    var defaultLimit = 20;

    var doReq = function(method, path, parameters) {
        if (!parameters) {
            parameters = {};
        }
        parameters.access_token = params.appID + '|' + params.appSecret;
        var result = http(
            serverUrl + '/' + params.apiVersion + '/'+ path + (method === 'GET' ? encodeToURLQuery(parameters) : ''),
            {
                Headers: {'Content-Type': ['application/x-www-form-urlencoded'], 'Accept': ['application/json']},
                Method: method,
                Body: method == 'POST' ? encodeToURLQuery(parameters).substring(1) : ''
            },
            params.insecure,
            params.useproxy
        );
        if (result.StatusCode < 200 || result.StatusCode > 299) {
            throw 'Failed to perform request ' + path + ', request status code: ' + result.StatusCode + ' with Body: '+ result.Body;
        }
        if (result.Body === '') {
            throw 'No content recieved for ThreatExchange path: '+path;
        }
        var obj;
        try {
            obj = JSON.parse(result.Body);
        } catch (ex) {
            throw 'Error parsing reply - ' + result.Body + ' - ' + ex;
        }
        return {body: result.Body, obj: obj, statusCode: result.StatusCode};
    };

    var doFile = function(hash) {
        var limit = defaultLimit;
        if (args.limit) {
            limit = args.limit;
        }
        var argsForCall = {text: hash, limit: limit, strict_text: true};
        if (args.since) {
            argsForCall.since = args.since;
        }
        if (args.until) {
            argsForCall.until = args.until;
        }
        var res = doReq('GET', 'malware_analyses', argsForCall);
        var data = res.obj.data;
        var ec = {};
        ec.DBotScore = [];
        if (data.length === 0) {
            ec.DBotScore.push({indicator: hash, type: 'hash', vendor: 'ThreatExchange', score: 0});
            return {Type: entryTypes.note, Contents: res.body, ContentsFormat: formats.json,
                HumanReadable: 'ThreatExchange does not have details about ' + hash + '\n',
                EntryContext: ec
            };
        }
        ec[outputPaths.file] = [];
        var md = tblToMd('ThreatExchange Hash Reputation', data, argToList(args.headers));
        for (var i=0; i<data.length; i++) {
            var dbotScore = 0;
            if (data[i].status == 'MALICIOUS') {
                dbotScore = 3;
                var malFile = {};
                addMalicious(malFile,outputPaths.file,{MD5: data[i].md5, SHA1: data[i].sha1, SHA256: data[i].sha256, Malicious: {Vendor: 'ThreatExchange', Description: data[i].description}});
                ec[outputPaths.file].push(malFile[outputPaths.file]);
            } else if (data[i].status == 'SUSPICIOUS') {
                dbotScore = 2;
            } else if (data[i].status == 'NON_MALICIOUS'){
                dbotScore = 1;
            }
            ec.DBotScore.push({indicator: hash, type: 'hash', vendor: 'ThreatExchange', score: dbotScore});
        }
        return {Type: entryTypes.note, Contents: res.body, ContentsFormat: formats.json, HumanReadable: md, EntryContext: ec};
    };

    var doIP = function(ip) {
        if (!isValidIP(ip)) {
            return {Type: entryTypes.error, Contents: 'IP - ' + ip + ' is not valid IP', ContentsFormat: formats.text};
        }
        var limit = defaultLimit;
        if (args.limit) {
            limit = args.limit;
        }
        var argsForCall = {text: ip, limit: limit, strict_text: true, type: 'IP_ADDRESS'};
        if (args.since) {
            argsForCall.since = args.since;
        }
        if (args.until) {
            argsForCall.until = args.until;
        }
        var res = doReq('GET', 'threat_descriptors', argsForCall);
        var data = res.obj.data;
        var ec = {};
        ec.DBotScore = [];
        if (data.length === 0) {
            ec.DBotScore.push({Indicator: ip, Type: 'ip', Vendor: 'ThreatExchange', Score: 0});
            return {Type: entryTypes.note, Contents: res.body, ContentsFormat: formats.json,
                HumanReadable: 'ThreatExchange does not have details about ' + ip + '\n',
                EntryContext: ec
            };
        }
        ec[outputPaths.ip] = [];
        var md = tblToMd('ThreatExchange IP Reputation', data, argToList(args.headers));
        for (var i=0; i<data.length; i++) {
            var dbotScore = 0;
            if (data[i].status == 'MALICIOUS') {
                dbotScore = 3;
                // not really an array, so I can override
                addMalicious(ec,outputPaths.ip,{Address: ip, Malicious: {Vendor: 'ThreatExchange', Description: data[i].description}});
            } else if (data[i].status == 'SUSPICIOUS') {
                dbotScore = 2;
            } else if (data[i].status == 'NON_MALICIOUS'){
                dbotScore = 1;
            }
            ec.DBotScore.push({Indicator: ip, Type: 'ip', Vendor: 'ThreatExchange', Score: dbotScore});
        }
        return {Type: entryTypes.note, Contents: res.body, ContentsFormat: formats.json, HumanReadable: md, EntryContext: ec};
    };

    var doURL = function(url) {
        var limit = defaultLimit;
        if (args.limit) {
            limit = args.limit;
        }
        var argsForCall = {text: url, limit: limit, strict_text: true, type: 'URI'};
        if (args.since) {
            argsForCall.since = args.since;
        }
        if (args.until) {
            argsForCall.until = args.until;
        }
        var res = doReq('GET', 'threat_descriptors', argsForCall);
        var data = res.obj.data;
        var ec = {};
        ec.DBotScore = [];
        if (data.length === 0) {
            ec.DBotScore.push({Indicator: url, Type: 'url', Vendor: 'ThreatExchange', Score: 0});
            return {Type: entryTypes.note, Contents: res.body, ContentsFormat: formats.json,
                HumanReadable: 'ThreatExchange does not have details about ' + url + '\n',
                EntryContext: ec
            };
        }
        ec[outputPaths.url] = [];
        var md = tblToMd('ThreatExchange URL Reputation', data, argToList(args.headers));
        for (var i=0; i<data.length; i++) {
            var dbotScore = 0;
            if (data[i].status == 'MALICIOUS') {
                dbotScore = 3;
                // not really an array, so I can override
                addMalicious(ec,outputPaths.url,{Data: url, Malicious: {Vendor: 'ThreatExchange', Description: data[i].description}});
            } else if (data[i].status == 'SUSPICIOUS'){
                dbotScore = 2;
            } else if (data[i].status == 'NON_MALICIOUS'){
                dbotScore = 1;
            }
            ec.DBotScore.push({Indicator: url, Type: 'url', Vendor: 'ThreatExchange', Score: dbotScore});
        }
        return {Type: entryTypes.note, Contents: res.body, ContentsFormat: formats.json, HumanReadable: md, EntryContext: ec};
    };

    var doDomain = function(domain) {
        var limit = defaultLimit;
        if (args.limit) {
            limit = args.limit;
        }
        var argsForCall = {text: domain, limit: limit, strict_text: true, type: 'DOMAIN'};
        if (args.since) {
            argsForCall.since = args.since;
        }
        if (args.until) {
            argsForCall.until = args.until;
        }
        var res = doReq('GET', 'threat_descriptors', argsForCall);
        var data = res.obj.data;
        var ec = {};
        ec.DBotScore = [];
        if (data.length === 0) {
            ec.DBotScore.push({Indicator: domain, Type: 'domain', Vendor: 'ThreatExchange', Score: 0});
            return {Type: entryTypes.note, Contents: res.body, ContentsFormat: formats.json,
                HumanReadable: 'ThreatExchange does not have details about ' + domain + '\n',
                EntryContext: ec
            };
        }
        ec[outputPaths.domain] = [];
        var md = tblToMd('ThreatExchange Domain Reputation', data, argToList(args.headers));
        for (var i=0; i<data.length; i++) {
            var dbotScore = 0;
            if (data[i].status == 'MALICIOUS') {
                dbotScore = 3;
                addMalicious(ec,outputPaths.domain,{Name: domain, Malicious: {Vendor: 'ThreatExchange', Description: data[i].description}});
            } else if (data[i].status == 'SUSPICIOUS') {
                dbotScore = 2;
            } else if (data[i].status == 'NON_MALICIOUS'){
                dbotScore = 1;
            }
            ec.DBotScore.push({Indicator: domain, Type: 'domain', Vendor: 'ThreatExchange', Score: dbotScore});
        }
        return {Type: entryTypes.note, Contents: res.body, ContentsFormat: formats.json, HumanReadable: md, EntryContext: ec};
    };

    var doQuery = function(text) {
        var limit = defaultLimit;
        if (args.limit) {
            limit = args.limit;
        }
        var argsForCall = {limit: limit, strict_text: false};
        if (args.type) {
            argsForCall.type = args.type;
        }
        if (args.text) {
            argsForCall.text = args.text;
        }
        if (args.since) {
            argsForCall.since = args.since;
        }
        if (args.until) {
            argsForCall.until = args.until;
        }
        var res = doReq('GET', 'threat_descriptors', argsForCall);
        var data = res.obj.data;
        if (data.length === 0) {
            return {Type: entryTypes.note, Contents: res.body, ContentsFormat: formats.json,
                HumanReadable: 'ThreatExchange does not have details about ' + text + '\n'};
        }
        var ec = {};
        ec.queryResult = data;
        var md = tblToMd('ThreatExchange Query Result', data, argToList(args.headers));
        return {Type: entryTypes.note, Contents: res.body, ContentsFormat: formats.json, HumanReadable: md, EntryContext: ec};
    };

    var doMembers = function() {
        var res = doReq('GET', 'threat_exchange_members', {});
        var data = res.obj.data;
        var md = tblToMd('ThreatExchange Members', data, argToList(args.headers));
        return {Type: entryTypes.note, Contents: res.body, ContentsFormat: formats.json, HumanReadable: md};
    };

    switch (command) {
        case 'test-module':
            doFile('d2b4a84e2b69856ba8e234f55b1fbc4b'); // Check File Hash d2b4a84e2b69856ba8e234f55b1fbc4b - it will throw an error if not successful
            return true;
        case 'file':
            return doFile(args.file);
        case 'ip':
            return doIP(args.ip);
        case 'url':
            return doURL(args.url);
        case 'domain':
            return doDomain(args.domain);
        case 'threatexchange-query':
            return doQuery(args.text);
        case 'threatexchange-members':
            return doMembers();
        default:
            throw 'Unknown command - ' + command;
    }
  type: javascript
  commands:
  - name: file
    arguments:
    - name: file
      required: true
      default: true
      description: Hash of the file to query. Supports MD5, SHA1 and SHA256.
    - name: limit
      description: Defines the maximum size of a page of results. The maximum is 1000.
      defaultValue: "20"
    - name: headers
      description: 'Headers to display in Human readable format, comma separated format,
        for example: header1,header2,header3'
    - name: since
      description: ' Returns malware collected after a timestamp, format: 1391813489'
    - name: until
      description: 'Returns malware collected before a timestamp, format: 1391813489'
    outputs:
    - contextPath: File.MD5
      description: Bad hash found
    - contextPath: File.SHA1
      description: Bad hash SHA1
    - contextPath: File.SHA256
      description: Bad hash SHA256
    - contextPath: DBotScore.Indicator
      description: The indicator we tested
    - contextPath: DBotScore.Type
      description: The type of the indicator
    - contextPath: DBotScore.Vendor
      description: Vendor used to calculate the score
    - contextPath: DBotScore.Score
      description: The actual score
    - contextPath: File.Malicious.Vendor
      description: For malicious files, the vendor that made the decision
    - contextPath: File.Malicious.Description
      description: For malicious files, the reason for the vendor to make the decision
    - contextPath: File.Malicious.Score
      description: For malicious files, the score from the vendor
    description: Check file reputation of the given hash
  - name: ip
    arguments:
    - name: ip
      required: true
      default: true
      description: IP address to check
    - name: headers
      description: 'Headers to display in Human readable format, comma separated format,
        for example: header1,header2,header3'
    outputs:
    - contextPath: IP.Address
      description: Bad IP Address found
    - contextPath: IP.Malicious.Vendor
      description: For malicious IPs, the vendor that made the decision
    - contextPath: IP.Malicious.Description
      description: For malicious IPs, the reason for the vendor to make the decision
    - contextPath: DBotScore.Indicator
      description: The indicator we tested
    - contextPath: DBotScore.Type
      description: The type of the indicator
    - contextPath: DBotScore.Vendor
      description: Vendor used to calculate the score
    - contextPath: DBotScore.Score
      description: The actual score
    - contextPath: IP.Malicious.Score
      description: For malicious IPs, the score from the vendor
    description: Check IP Reputation
  - name: url
    arguments:
    - name: url
      required: true
      description: URL to be checked
    - name: limit
      description: Defines the maximum size of a page of results. The maximum is 1000.
      defaultValue: "20"
    - name: headers
      description: 'Headers to display in Human readable format, comma separated format,
        for example: header1,header2,header3'
    - name: since
      description: 'Returns malware collected after a timestamp, format: 1391813489'
    - name: until
      description: 'Returns malware collected before a timestamp, format: 1391813489'
    outputs:
    - contextPath: URL.Data
      description: Bad URLs found
    - contextPath: DBotScore.Indicator
      description: The indicator we tested
    - contextPath: DBotScore.Type
      description: The type of the indicator
    - contextPath: DBotScore.Vendor
      description: Vendor used to calculate the score
    - contextPath: DBotScore.Score
      description: The actual score
    - contextPath: URL.Malicious.Vendor
      description: For malicious URLs, the vendor that made the decision
    - contextPath: URL.Malicious.Description
      description: For malicious URLs, the reason for the vendor to make the decision
    - contextPath: URL.Malicious.Score
      description: For malicious URLs, the score from the vendor
    description: Check URL Reputation
  - name: domain
    arguments:
    - name: domain
      required: true
      default: true
      description: Domain name to check reputation
    - name: limit
      description: Defines the maximum size of a page of results. The maximum is 1000.
      defaultValue: "20"
    - name: headers
      description: 'Headers to display in Human readable format, comma separated format,
        for example: header1,header2,header3'
    - name: since
      description: 'Returns malware collected after a timestamp, format: 1391813489'
    - name: until
      description: 'Returns malware collected before a timestamp, format: 1391813489'
    outputs:
    - contextPath: Domain.Name
      description: Bad domain found
    - contextPath: DBotScore.Indicator
      description: The indicator we tested
    - contextPath: DBotScore.Type
      description: The type of the indicator
    - contextPath: DBotScore.Vendor
      description: Vendor used to calculate the score
    - contextPath: DBotScore.Score
      description: The actual score
    - contextPath: Domain.Malicious.Vendor
      description: For malicious domains, the vendor that made the decision
    - contextPath: Domain.Malicious.Description
      description: For malicious domains, the reason for the vendor to make the decision
    description: Check domain reputation
  - name: threatexchange-query
    arguments:
    - name: text
      default: true
      description: Freeform text field with a value to search for. This can be a file
        hash or a string found in other fields of the objects
    - name: type
      description: 'The type of descriptor to search for, look at: https://developers.facebook.com/docs/threat-exchange/reference/apis/indicator-type/v2.9'
    - name: limit
      description: Defines the maximum size of a page of results. The maximum is 1000.
      defaultValue: "20"
    - name: headers
      description: 'Headers to display in Human readable format, comma separated format,
        for example: header1,header2,header3'
    - name: since
      description: 'Returns malware collected after a timestamp, format: 1391813489'
    - name: until
      description: 'Returns malware collected before a timestamp, format: 1391813489'
    description: ' Searching for subjective opinions on indicators of compromise stored
      in ThreatExchange'
  - name: threatexchange-members
    arguments: []
    description: Returns a list of current members of the ThreatExchange, alphabetized
      by application name. Each application may also include an optional contact email
      address. You can set this address, if desired, under the settings panel for
      your application
hidden: false
<<<<<<< HEAD
releaseNotes: "-"
=======
releaseNotes: "will now add DBotScore 0 when no results are returned"
>>>>>>> 374fa89d
<|MERGE_RESOLUTION|>--- conflicted
+++ resolved
@@ -461,8 +461,4 @@
       address. You can set this address, if desired, under the settings panel for
       your application
 hidden: false
-<<<<<<< HEAD
-releaseNotes: "-"
-=======
-releaseNotes: "will now add DBotScore 0 when no results are returned"
->>>>>>> 374fa89d
+releaseNotes: "will now add DBotScore 0 when no results are returned"