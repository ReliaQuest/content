commonfields:
  id: UnzipFile
  version: -1
name: UnzipFile
script: |-
  import zipfile
  import os

  filePath = None
  fileEntryID = ''
  if demisto.args().has_key('fileName') or demisto.args().has_key('lastZipFileInWarroom'):
      entries = demisto.executeCommand('getEntries', {})
      for entry in entries:
          fn = demisto.get(entry, 'File')

          is_text = type(fn) in [unicode, str]
          is_correct_file = demisto.args().get('fileName', '').lower() == fn.lower()
          is_zip = fn.lower().endswith('.zip')

          if is_text and is_zip:
              if demisto.args().has_key('fileName') and is_correct_file:
                  fileEntryID = entry['ID']
                  break
              if demisto.args().has_key('lastZipFileInWarroom'):
                  fileEntryID = entry['ID']

          if fileEntryID == '':
              errorMessage = ''
              if demisto.args().has_key('fileName'):
                  demisto.results({
                      'Type': entryTypes['error'],
                      'ContentsFormat': formats['text'],
                      'Contents': demisto.args().has_key('fileName') + ' not such file in war room'
                  })
              if demisto.args().has_key('lastZipFileInWarroom'):
                  demisto.results({
                      'Type': entryTypes['error'],
                      'ContentsFormat': formats['text'],
                      'Contents': 'Not found zip file in war room'
                  })

              sys.exit(0)

  if demisto.args().has_key('entryID'):
      fileEntryID = demisto.args().get('entryID')

  if not fileEntryID:
      demisto.results({
          'Type': entryTypes['error'],
          'ContentsFormat': formats['text'],
          'Contents': 'You must set entryID or fileName or lastZipFileInWarroom=true when executing Unzip script'
      })
      sys.exit(0)

  res = demisto.executeCommand('getFilePath', {'id': fileEntryID})
  if res[0]['Type'] == entryTypes['error']:
      demisto.results({
          'Type': entryTypes['error'],
          'ContentsFormat': formats['text'],
          'Contents': 'Failed to get the file path for entry: ' + fileEntryID
      })
      sys.exit(0)

  filePath = res[0]['Contents']['path']

  password = demisto.args().get('password', None)

  filenames = []
  with zipfile.ZipFile(filePath,"r") as zip_ref:
      zip_ref.extractall(pwd=password)
      for name in zip_ref.namelist():
          if name == os.path.basename(name):
              filenames.append(name)

  results = []
  for filename in filenames:
      demisto.results(file_result_existing_file(filename))

  results.append(
      {
          'Type': entryTypes['note'],
          'ContentsFormat': formats['json'],
          'Contents': { 'extractedFiles': filenames },
          'EntryContext': { 'ExtractedFiles': filenames, 'File(val.EntryID=="' + fileEntryID + '").Unzipped': True },
          'ReadableContentsFormat' : formats['markdown'],
          'HumanReadable': tableToMarkdown('Extracted Files', [ { 'name': x } for x in filenames ])
      })

  demisto.results(results)
type: python
tags:
- Utility
- file
comment: Unzip a file using fileName or entryID to specify a file. Files unzipped
  will be pushed to the war room and names will be pushed to the context.
args:
- name: fileName
  default: true
  description: output filename
  deprecated: true
- name: password
  secret: true
  description: optional password which zip file protected by
- name: entryID
  description: entry id of the attached zip file in the warroom
- name: lastZipFileInWarroom
  description: write 'yes' (or any other value) if zip file is last zip file in war-rpom
  deprecated: true
outputs:
- contextPath: ExtractedFiles
  description: list of file names which extracted from zip
scripttarget: 0
<<<<<<< HEAD
releaseNotes: "-"
=======
releaseNotes: "Do not read / copy unzipped files"
>>>>>>> 374fa89d
<|MERGE_RESOLUTION|>--- conflicted
+++ resolved
@@ -110,8 +110,4 @@
 - contextPath: ExtractedFiles
   description: list of file names which extracted from zip
 scripttarget: 0
-<<<<<<< HEAD
-releaseNotes: "-"
-=======
-releaseNotes: "Do not read / copy unzipped files"
->>>>>>> 374fa89d
+releaseNotes: "Do not read / copy unzipped files"