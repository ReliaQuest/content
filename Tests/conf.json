{
    "testTimeout": 120,
    "testInterval": 30,
    "integrations": [
        {
            "name": "GoogleSafeBrowsing",
            "playbookID": "Google Safe Browsing Test"
        },
        {
            "name": "PostgreSQL",
            "playbookID": "PostgreSQL Test"
        },
        {
            "name": "Qualys",
            "playbookID": "Qualys-Test"
        },
        {
            "name": "google",
            "playbookID": "GsuiteTest",
            "byoi": false
        },
        {
            "name": "OpenPhish",
            "playbookID": "OpenPhish Test Playbook"
        },
        {
            "name": "RSA Archer",
            "playbookID": "Archer-Test-Playbook"
        },
        {
            "name": "ThreatExchange",
            "playbookID": "ThreatExchange-test"
        },
        {
            "name": "jira",
            "playbookID": "Jira-Test"
        },
        {
            "name": "ThreatConnect",
            "playbookID": "test-ThreatConnect"
        },
        {
            "name": "XFE",
            "playbookID": "XFE Test",
            "timeout": 140,
            "nightly": true
        },
        {
            "name": "ipinfo",
            "playbookID": "IPInfoTest"
        },
        {
            "name": "jira",
            "playbookID": "VerifyHumanReadableFormat"
        },
        {
            "playbookID": "ExtractURL Test"
        },
        {
            "name": "carbonblack",
            "playbookID": "CB-Response-Test",
            "byoi": false,
            "nightly": true
        },
        {
            "name": "McAfee ESM-v10",
            "playbookID": "McAfeeESMTest",
            "timeout": 500,
            "nightly": true
        },
        {
            "playbookID": "TestCommonPython"            
        },
        {
            "playbookID": "TestFileCreateAndUpload"            
        },
        {
            "playbookID": "TestIsValueInArray"
        },
        {
            "name": "Service Manager",
            "playbookID": "TestHPServiceManager",
            "timeout": 400
        },
        {
            "playbookID": "TestStringReplace"
        },
        {
            "playbookID": "TestHttpPlaybook"
        },
        {
            "name": "VxStream",
            "playbookID": "VxStream Test"
        },
        {
            "name": "SplunkPy",
            "playbookID": "Splunk-Test"
        },
        {
<<<<<<< HEAD
            "name" : "McAfee NSM",
            "playbookID" : "McAfeeNSMTest",
            "timeout" : 300
=======
            "name": "McAfee Active Response",
            "playbookID": "McAfee-MAR_Test"
>>>>>>> 2f2d9fd7
        }
    ],
    "skipped": [
        {
            "name": "Cisco Umbrella Investigate",
            "playbookID": "Cisco-Umbrella-Test"
        }
    ]
}<|MERGE_RESOLUTION|>--- conflicted
+++ resolved
@@ -97,14 +97,13 @@
             "playbookID": "Splunk-Test"
         },
         {
-<<<<<<< HEAD
             "name" : "McAfee NSM",
             "playbookID" : "McAfeeNSMTest",
             "timeout" : 300
-=======
+        },
+        {
             "name": "McAfee Active Response",
             "playbookID": "McAfee-MAR_Test"
->>>>>>> 2f2d9fd7
         }
     ],
     "skipped": [
