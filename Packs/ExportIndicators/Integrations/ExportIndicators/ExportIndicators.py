--- conflicted
+++ resolved
@@ -71,23 +71,15 @@
     return port
 
 
-<<<<<<< HEAD
-def refresh_outbound_context(indicator_query: str, out_format: str, limit: int = 0, collapse_ips=DONT_COLLAPSE) -> str:
-=======
-def refresh_outbound_context(indicator_query: str, out_format: str, limit: int = 0, offset: int = 0) -> str:
->>>>>>> 5f36d5cf
+def refresh_outbound_context(indicator_query: str, out_format: str, limit: int = 0, offset: int = 0,
+                             collapse_ips=DONT_COLLAPSE) -> str:
     """
     Refresh the cache values and format using an indicator_query to call demisto.searchIndicators
     Returns: List(IoCs in output format)
     """
     now = datetime.now()
-<<<<<<< HEAD
-    iocs = find_indicators_with_limit(indicator_query, limit)  # poll indicators into list from demisto
+    iocs = find_indicators_with_limit(indicator_query, limit, offset)  # poll indicators into list from demisto
     out_dict = create_values_out_dict(iocs, out_format, collapse_ips=collapse_ips)
-=======
-    iocs = find_indicators_with_limit(indicator_query, limit, offset)  # poll indicators into list from demisto
-    out_dict = create_values_out_dict(iocs, out_format)
->>>>>>> 5f36d5cf
     out_dict[CTX_MIMETYPE_KEY] = 'application/json' if out_format == FORMAT_JSON else 'text/plain'
     demisto.setIntegrationContext({
         "last_output": out_dict,
@@ -248,10 +240,6 @@
     return ctx.get(CTX_MIMETYPE_KEY, 'text/plain')
 
 
-<<<<<<< HEAD
-def get_outbound_ioc_values(on_demand, limit, indicator_query='', out_format='text', last_run=None,
-                            cache_refresh_rate=None, collapse_ips=DONT_COLLAPSE) -> str:
-=======
 def is_request_change(limit, offset, out_format=FORMAT_TEXT, last_update_data={}) -> bool:
     """ Checks for changes in the request params
 
@@ -272,8 +260,7 @@
 
 
 def get_outbound_ioc_values(on_demand, limit, offset, indicator_query='', out_format=FORMAT_TEXT, last_update_data={},
-                            cache_refresh_rate=None) -> str:
->>>>>>> 5f36d5cf
+                            cache_refresh_rate=None, collapse_ips=DONT_COLLAPSE) -> str:
     """
     Get the ioc list to return in the list
     """
@@ -293,24 +280,16 @@
         if last_update:
             # takes the cache_refresh_rate amount of time back since run time.
             cache_time, _ = parse_date_range(cache_refresh_rate, to_timestamp=True)
-<<<<<<< HEAD
-            if last_run <= cache_time:
-                values_str = refresh_outbound_context(indicator_query, out_format, limit=limit,
+            if last_update <= cache_time or is_request_change(limit, offset, out_format, last_update_data) or \
+                    indicator_query != last_query:
+                values_str = refresh_outbound_context(indicator_query, out_format, limit=limit, offset=offset,
                                                       collapse_ips=collapse_ips)
             else:
                 values_str = get_ioc_values_str_from_context()
         else:
-            values_str = refresh_outbound_context(indicator_query, out_format, limit=limit, collapse_ips=collapse_ips)
-=======
-            if last_update <= cache_time or is_request_change(limit, offset, out_format, last_update_data) or \
-                    indicator_query != last_query:
-                values_str = refresh_outbound_context(indicator_query, out_format, limit=limit, offset=offset)
-            else:
-                values_str = get_ioc_values_str_from_context()
-        else:
-            values_str = refresh_outbound_context(indicator_query, out_format, limit=limit, offset=offset)
-
->>>>>>> 5f36d5cf
+            values_str = refresh_outbound_context(indicator_query, out_format, limit=limit, offset=offset,
+                                                  collapse_ips=collapse_ips)
+
     return values_str
 
 
@@ -417,38 +396,15 @@
             offset=offset,
             last_update_data=demisto.getIntegrationContext(),
             indicator_query=query,
-            cache_refresh_rate=params.get('cache_refresh_rate')
+            cache_refresh_rate=params.get('cache_refresh_rate'),
+            collapse_ips=params.get('collapse_ips')
         )
 
         mimetype = get_outbound_mimetype()
         return Response(values, status=200, mimetype=mimetype)
 
-<<<<<<< HEAD
-    credentials = params.get('credentials') if params.get('credentials') else {}
-    username: str = credentials.get('identifier', '')
-    password: str = credentials.get('password', '')
-    if username and password:
-        headers: dict = cast(Dict[Any, Any], request.headers)
-        if not validate_basic_authentication(headers, username, password):
-            err_msg: str = 'Basic authentication failed. Make sure you are using the right credentials.'
-            demisto.debug(err_msg)
-            return Response(err_msg, status=401)
-
-    values = get_outbound_ioc_values(
-        out_format=params.get('format'),
-        on_demand=params.get('on_demand'),
-        limit=try_parse_integer(params.get('list_size'), CTX_LIMIT_ERR_MSG),
-        last_run=demisto.getLastRun().get('last_run'),
-        indicator_query=params.get('indicators_query'),
-        cache_refresh_rate=params.get('cache_refresh_rate'),
-        collapse_ips=params.get('collapse_ips')
-    )
-    mimetype = get_outbound_mimetype()
-    return Response(values, status=200, mimetype=mimetype)
-=======
     except Exception as e:
         return Response(str(e), status=400, mimetype='text/plain')
->>>>>>> 5f36d5cf
 
 
 ''' COMMAND FUNCTIONS '''
@@ -541,13 +497,9 @@
     print_indicators = args.get('print_indicators')
     query = args.get('query')
     out_format = args.get('format')
-<<<<<<< HEAD
+    offset = args.get('offset')
     collapse_ips = args.get('collapse_ips')
-    indicators = refresh_outbound_context(query, out_format, limit=limit, collapse_ips=collapse_ips)
-=======
-    offset = args.get('offset')
-    indicators = refresh_outbound_context(query, out_format, limit=limit, offset=offset)
->>>>>>> 5f36d5cf
+    indicators = refresh_outbound_context(query, out_format, limit=limit, offset=offset, collapse_ips=collapse_ips)
     hr = tableToMarkdown('List was updated successfully with the following values', indicators,
                          ['Indicators']) if print_indicators == 'true' else 'List was updated successfully'
     return hr, {}, indicators
