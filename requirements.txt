--- conflicted
+++ resolved
@@ -2,9 +2,6 @@
 pyping
 threatconnect
 psycopg2
-<<<<<<< HEAD
 pdfx
-=======
 PyPDF2
-splunk-sdk
->>>>>>> fa13799c
+splunk-sdk